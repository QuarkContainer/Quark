--- conflicted
+++ resolved
@@ -112,11 +112,7 @@
 use self::task::*;
 use self::threadmgr::task_sched::*;
 use alloc::boxed::Box;
-<<<<<<< HEAD
-use alloc::vec::Vec;
-=======
 use guest_host_allocator::GuestHostSharedAllocator;
->>>>>>> 252bd00f
 use memmgr::pma::PageMgr;
 
 
@@ -468,68 +464,6 @@
     LOADER.InitKernel(process).unwrap();
 }
 
-<<<<<<< HEAD
-#[no_mangle]
-pub extern "C" fn rust_main(
-    privateHeapStart: u64,
-    id: u64,
-    vdsoParamAddr: u64,
-    vcpuCnt: u64,
-    autoStart: bool,
-) {
-    self::qlib::kernel::asm::fninit();
-    if id == 0 {
-        GLOBAL_ALLOCATOR.InitPrivateAllocator(privateHeapStart);
-        // If is in sev-snp,ghcb convert shared memory and set ENABLE_CC
-        #[cfg (feature = "cc")]
-        ENABLE_CC.store(true,Ordering::Release);
-        
-        GLOBAL_ALLOCATOR.InitSharedAllocator(MemoryDef::GUEST_HOST_SHARED_HEAP_OFFEST);
-        
-        #[cfg (feature = "cc")]
-        assert!(self::qlib::qmsg::sharepara::SHAREPARA_COUNT >= vcpuCnt);
-
-        let size = core::mem::size_of::<ShareSpace>();
-        // info!("ShareSpace size {:x}", size);
-        let shared_space = unsafe {
-            GLOBAL_ALLOCATOR.AllocSharedBuf(size, 0x80)
-        };
-        #[cfg (feature = "cc")]
-        HyperCall64_init(qlib::HYPERCALL_SHARESPACE_INIT, shared_space as u64, PAGE_MGR_HOLDER.Addr(), 0, 0);
-
-
-        SHARESPACE.SetValue(shared_space as u64);
-        SingletonInit();
-        //HyperCall64 can be called after here, since gs set in SingletonInit
-        SetVCPCount(vcpuCnt as usize);
-        VCPU_ALLOCATOR.Print();
-        VCPU_ALLOCATOR.Initializated();
-
-        let mut vec1: Vec<i32, _> = Vec::new_in(GUEST_HOST_SHARED_ALLOCATOR);
-        for i in 0..10 {
-            vec1.push(i);
-        }
-
-        debug!("vec1 {:?}", vec1);
-        drop(vec1);
-
-        let mut vec2: Vec<i32, _> = Vec:: with_capacity_in(10, GUEST_HOST_SHARED_ALLOCATOR);
-        for i in 0..10 {
-            vec2.push(i);
-        }
-
-        debug!("vec2 {:?}", vec2);
-        drop(vec2);
-
-        InitTsc();
-        InitTimeKeeper(vdsoParamAddr);
-        {
-            let kpt = &KERNEL_PAGETABLE;
-
-            let vsyscallPages = PAGE_MGR.VsyscallPages();
-            kpt.InitVsyscall(vsyscallPages);
-=======
-
 cfg_if::cfg_if! {
     if #[cfg(feature = "cc")] {
         #[no_mangle]
@@ -618,7 +552,6 @@
             }
         
             WaitFn();
->>>>>>> 252bd00f
         }
         
         
