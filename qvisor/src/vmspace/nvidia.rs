// Copyright (c) 2021 Quark Container Authors
// Licensed under the Apache License, Version 2.0 (the "License");
// you may not use this file except in compliance with the License.
// You may obtain a copy of the License at
//
//     http://www.apache.org/licenses/LICENSE-2.0
//
// Unless required by applicable law or agreed to in writing, software
// distributed under the License is distributed on an "AS IS" BASIS,
// WITHOUT WARRANTIES OR CONDITIONS OF ANY KIND, either express or implied.
// See the License for the specific language governing permissions and
// limitations under the License.

use core::ops::Deref;
use spin::Mutex;
use std::collections::BTreeMap;
use std::ffi::CString;
use std::mem::MaybeUninit;
use std::os::raw::*;

use crate::qlib::common::*;
use crate::qlib::linux_def::SysErr;
use crate::qlib::proxy::*;
use crate::qlib::range::Range;
use crate::xpu::cuda::*;

use cuda_driver_sys::*;

//yiwang
use std::sync::Arc;

lazy_static! {
    pub static ref NVIDIA_HANDLERS: NvidiaHandlers = NvidiaHandlers::New();
    pub static ref FUNC_MAP: BTreeMap<ProxyCommand, (XpuLibrary, &'static str)> = BTreeMap::from([
        (
            ProxyCommand::CudaSetDevice,
            (XpuLibrary::CudaRuntime, "cudaSetDevice")
        ),
        (
            ProxyCommand::CudaDeviceSynchronize,
            (XpuLibrary::CudaRuntime, "cudaDeviceSynchronize")
        ),
        (
            ProxyCommand::CudaMalloc,
            (XpuLibrary::CudaRuntime, "cudaMalloc")
        ),
        (
            ProxyCommand::CudaMemcpy,
            (XpuLibrary::CudaRuntime, "cudaMemcpy")
        ),
        (
            ProxyCommand::CudaRegisterFatBinary,
            (XpuLibrary::CudaDriver, "cuModuleLoadData")
        ),
        (
            ProxyCommand::CudaRegisterFunction,
            (XpuLibrary::CudaDriver, "cuModuleGetFunction")
        ),
        (
            ProxyCommand::CudaLaunchKernel,
            (XpuLibrary::CudaDriver, "cuLaunchKernel")
        ),
    ]);
}

pub fn NvidiaProxy(cmd: ProxyCommand, parameters: &ProxyParameters) -> Result<i64> {
    error!("NvidiaProxy 0 cmd {:?}", cmd);
    let handler = NVIDIA_HANDLERS.GetFuncHandler(cmd)?;
    error!("NvidiaProxy 0 cmd {:?} After getting handler", cmd);
    match cmd {
        ProxyCommand::None => {
            panic!("get impossible proxy command");
        }
        ProxyCommand::CudaSetDevice => {
            error!("hochan CudaSetDevice 1");
            let func: extern "C" fn(libc::c_int) -> i32 = unsafe { std::mem::transmute(handler) };

            error!("hochan CudaSetDevice 2");
            let ret = func(parameters.para1 as i32);
            error!("hochan CudaSetDevice 3");
            return Ok(ret as i64);
        }
        ProxyCommand::CudaDeviceSynchronize => {
            let func: extern "C" fn() -> i32 = unsafe { std::mem::transmute(handler) };

            let ret = func();
            return Ok(ret as i64);
        }
        ProxyCommand::CudaMalloc => {
            let func: extern "C" fn(*mut *mut ::std::os::raw::c_void, usize) -> i32 =
                unsafe { std::mem::transmute(handler) };

            error!("hochan CudaMalloc before parameters:{:x?}", parameters);
            let mut para1 = parameters.para1 as *mut ::std::os::raw::c_void;
            let addr = &mut para1;

            error!(
                "hochan before cuda_runtime_sys::cudaMalloc addr {:x}",
                *addr as u64
            );
            let ret = func(addr, parameters.para2 as usize);
            error!(
                "hochan cuda_runtime_sys::cudaMalloc ret {:x?} addr {:x}",
                ret, *addr as u64
            );

            unsafe {
                *(parameters.para1 as *mut u64) = *addr as u64;
            }

            error!(
                "hochan CudaMalloc after parameters:{:x?} ret {:x?}",
                parameters, ret
            );
            return Ok(ret as i64);
        }
        ProxyCommand::CudaMemcpy => {
            return CudaMemcpy(handler, parameters);
        }
        ProxyCommand::CudaRegisterFatBinary => {
            let fatElfHeader = unsafe { &*(parameters.para2 as *const u8 as *const FatElfHeader) };
            let moduleKey = parameters.para3;
            error!("hochan moduleKey:{:x}", moduleKey);
<<<<<<< HEAD
            match GetFatbinInfo(parameters.para2, *fatElfHeader) {
                Ok(_) => {}
=======
            match GetFatbinInfo(parameters.para2, fatElfHeader){
                Ok(_) => {},
>>>>>>> 44130577
                Err(e) => {
                    return Err(e);
                }
            }
<<<<<<< HEAD

            let mut module: u64 = 0;
            let ret = unsafe {
                cuda_driver_sys::cuModuleLoadData(
                    &mut module as *mut _ as u64 as *mut CUmodule,
                    parameters.para2 as *const c_void,
                )
            };
            MODULES.lock().insert(moduleKey, module);
            error!(
                "hochan called func ret {:?} module ptr {:x?} MODULES {:x?}",
                ret,
                module,
                MODULES.lock()
            );
            return Ok(ret as i64);
        }
        ProxyCommand::CudaRegisterFunction => {
            let info = unsafe { &*(parameters.para1 as *const u8 as *const RegisterFunctionInfo) };

            let bytes = unsafe {
                std::slice::from_raw_parts(info.deviceName as *const u8, parameters.para2 as usize)
            };
            let deviceName = std::str::from_utf8(bytes).unwrap();
             // yiwang
            //  let mut module = *MODULES.lock().get(&info.fatCubinHandle).unwrap();

           
             let mut module = match MODULES.lock().get(&info.fatCubinHandle){
                 Some(module) => {
                     error!("yiwang module: {:x} for this fatCubinHandle:{} has been found", module, info.fatCubinHandle);
                     *module// as *const _ as u8 as u64
                 }
                 None => {
                     error!("yiwang no module found with this fatCubin"); 
                     0
                 }
             };
            error!(
                "hochan deviceName {}, parameters {:x?} module {:x}",
                deviceName, parameters, module
            );

            let mut hfunc: u64 = 0;
            let ret = unsafe {
                cuda_driver_sys::cuModuleGetFunction(
                    &mut hfunc as *mut _ as u64 as *mut CUfunction,
                    *(&mut module as *mut _ as u64 as *mut CUmodule),
                    CString::new(deviceName).unwrap().clone().as_ptr(),
                )
            };
            FUNCTIONS.lock().insert(info.hostFun, hfunc);
            error!(
                "hochan cuModuleGetFunction ret {:x?}, hfunc {:x}, &hfunc {:x}, FUNCTIONS  {:x?}",
                ret,
                hfunc,
                &hfunc,
                FUNCTIONS.lock()
            );

            
            //  let kernelInfo = KERNEL_INFOS.lock().get(&deviceName.to_string()).unwrap().clone();
            let kernelInfo = match KERNEL_INFOS.lock().get(&deviceName.to_string()) {
                Some(kernelInformations) => {
                    error!("yiwang found kernel {:?}", kernelInformations);
                    kernelInformations.clone()
                }
                None => {
                    error!(
                        "yiwang No kernel infos found with this deviceName : {}",
                        deviceName
                    );
                    Arc::new(KernelInfo::default())
                }
            };

            let paramInfo = parameters.para3 as *const u8 as *mut ParamInfo;
            unsafe {
                (*paramInfo).paramNum = kernelInfo.paramNum;
                for i in 0..(*paramInfo).paramNum {
                    (*paramInfo).paramSizes[i] = kernelInfo.paramSizes[i];
                }
                error!("hochan paramInfo in nvidia {:x?}", (*paramInfo));
            }
            return Ok(ret as i64);
=======
            
            let mut module:u64 = 0;
            let ret = unsafe{ cuda_driver_sys::cuModuleLoadData(&mut module as *mut _ as u64 as *mut CUmodule, fatElfHeader as *const _ as u64 as *const c_void)};
            MODULES.lock().insert(moduleKey, module);            
            error!("hochan called func ret {:?} module ptr {:x?} MODULES {:x?}", ret,  module, MODULES.lock());            
            return Ok(ret as i64);
        }
        ProxyCommand::CudaRegisterFunction => {
                let info = unsafe { &*(parameters.para1 as *const u8 as *const RegisterFunctionInfo) };
                
                let bytes = unsafe { std::slice::from_raw_parts(info.deviceName as *const u8, parameters.para2 as usize) };
                let deviceName = std::str::from_utf8(bytes).unwrap();       
                let mut module = *MODULES.lock().get(&info.fatCubinHandle).unwrap();
                error!("hochan deviceName {}, parameters {:x?} module {:x}", deviceName, parameters, module);

                let mut hfunc:u64 = 0;
                let ret = unsafe { cuda_driver_sys::cuModuleGetFunction(
                    &mut hfunc as *mut _ as u64 as *mut CUfunction, 
                    *(&mut module as *mut _ as u64 as *mut CUmodule), 
                    CString::new(deviceName).unwrap().clone().as_ptr()) };
                FUNCTIONS.lock().insert(info.hostFun, hfunc);
                error!("hochan cuModuleGetFunction ret {:x?}, hfunc {:x}, &hfunc {:x}, FUNCTIONS  {:x?}", ret, hfunc, &hfunc, FUNCTIONS.lock());

                let kernelInfo = KERNEL_INFOS.lock().get(&deviceName.to_string()).unwrap().clone();
                let paramInfo = unsafe { &mut* (parameters.para3 as *mut ParamInfo) };
                
                paramInfo.paramNum = kernelInfo.paramNum;
                for i in 0..paramInfo.paramNum {
                    paramInfo.paramSizes[i] = kernelInfo.paramSizes[i];
                }
                error!("hochan paramInfo in nvidia {:x?}", paramInfo);
                
                return Ok(ret as i64);
>>>>>>> 44130577
        }
        ProxyCommand::CudaLaunchKernel => {
            error!(
                "hochan CudaLaunchKernel in host parameters {:x?}",
                parameters
            );
            let info = unsafe { &*(parameters.para1 as *const u8 as *const LaunchKernelInfo) };
            // let func = FUNCTIONS.lock().get(&info.func).unwrap().clone();
            let func =  match FUNCTIONS.lock().get(&info.func){
                Some(func) => {
                    error!("yiwang func has been found: {:x}",func);
                    func.clone()
                }
                None => {
                    error!("yiwang no CUfunction has been found");
                    0 
                }
            };
            error!(
                "hochan CudaLaunchKernel in host info {:x?}, func {:x}",
                info, func
            );

            let ret = unsafe {
                cuda_driver_sys::cuLaunchKernel(
                    func as CUfunction,
                    info.gridDim.x,
                    info.gridDim.y,
                    info.gridDim.z,
                    info.blockDim.x,
                    info.blockDim.y,
                    info.blockDim.z,
                    info.sharedMem as u32,
                    info.stream as *mut CUstream_st,
                    info.args as *mut *mut ::std::os::raw::c_void,
                    0 as *mut *mut ::std::os::raw::c_void,
                )
            };
            error!("hochan cuLaunchKernel ret {:x?}", ret);

            return Ok(0 as i64);
        }
        _ => todo!(),
    }
}

pub fn CudaMemcpy(handle: u64, parameters: &ProxyParameters) -> Result<i64> {
    let func: extern "C" fn(u64, u64, u64, u64) -> u32 = unsafe { std::mem::transmute(handle) };

    let kind = parameters.para5;

    match kind {
        CUDA_MEMCPY_HOST_TO_HOST => todo!(),
        CUDA_MEMCPY_HOST_TO_DEVICE => {
            let dst = parameters.para1;
            let ptr = parameters.para2 as *const Range;
            let len = parameters.para3 as usize;
            let count = parameters.para4;

            let ranges = unsafe { std::slice::from_raw_parts(ptr, len) };
            let mut offset = 0;
            for r in ranges {
                let ret = func(dst + offset, r.start, r.len, kind);
                if ret != 0 {
                    error!(
                        "CUDA_MEMCPY_HOST_TO_DEVICE ret is {:x}/{:x}/{:x}/{} {}",
                        dst + offset,
                        r.start,
                        r.len,
                        kind,
                        ret
                    );
                    return Ok(ret as i64);
                }
                offset += r.len;
            }

            assert!(offset == count);

            return Ok(0);
        }
        CUDA_MEMCPY_DEVICE_TO_HOST => {
            let ptr = parameters.para1 as *const Range;
            let len = parameters.para2 as usize;
            let src = parameters.para3;
            let count = parameters.para4;

            let ranges = unsafe { std::slice::from_raw_parts(ptr, len) };
            let mut offset = 0;
            for r in ranges {
                let ret = func(r.start, src + offset, r.len, kind);
                if ret != 0 {
                    return Ok(ret as i64);
                }
                offset += r.len;
            }

            assert!(offset == count);

            return Ok(0);
        }
        CUDA_MEMCPY_DEVICE_TO_DEVICE => {
            let dst = parameters.para1;
            let src = parameters.para3;
            let count = parameters.para4;
            let ret = func(dst, src, count, kind);
            return Ok(ret as i64);
        }
        _ => todo!(),
    }
}

pub struct NvidiaHandlersInner {
    pub cudaHandler: u64,
    pub cudaRuntimeHandler: u64,
    pub handlers: BTreeMap<ProxyCommand, u64>,
}

impl NvidiaHandlersInner {
    pub fn GetFuncHandler(&mut self, cmd: ProxyCommand) -> Result<u64> {
        match self.handlers.get(&cmd) {
            None => {
                let func = self.DLSym(cmd)?;
                self.handlers.insert(cmd, func);
                return Ok(func);
            }
            Some(func) => {
                return Ok(*func);
            }
        }
    }

    pub fn DLSym(&self, cmd: ProxyCommand) -> Result<u64> {
        match FUNC_MAP.get(&cmd) {
            Some(&pair) => {
                let func_name = CString::new(pair.1).unwrap();
                //yw
                // let handler = XPU_LIBRARY_HANDLERS.lock().get(&pair.0).unwrap().clone();
                let handler = match XPU_LIBRARY_HANDLERS.lock().get(&pair.0) {
                    Some(functionHandler) => {
                        error!("hochan function handler got {:?}", functionHandler);
                        functionHandler.clone()
                    }
                    None => {
                        error!("hochan no function handler found");
                        0
                    }
                };

                let handler: u64 = unsafe {
                    std::mem::transmute(libc::dlsym(
                        handler as *mut libc::c_void,
                        func_name.as_ptr(),
                    ))
                };

                if handler != 0 {
                    error!("hochan got handler {:x}", handler);
                    return Ok(handler as u64);
                }
            }
            None => (),
        }

        return Err(Error::SysError(SysErr::ENOTSUP));
    }
}

pub struct NvidiaHandlers(Mutex<NvidiaHandlersInner>);

impl Deref for NvidiaHandlers {
    type Target = Mutex<NvidiaHandlersInner>;

    fn deref(&self) -> &Mutex<NvidiaHandlersInner> {
        &self.0
    }
}

impl NvidiaHandlers {
    pub fn New() -> Self {
        // This code piece is necessary. Otherwise cuModuleLoadData will return CUDA_ERROR_JIT_COMPILER_NOT_FOUND
        let lib = CString::new("libnvidia-ptxjitcompiler.so").unwrap();
        let handle = unsafe { libc::dlopen(lib.as_ptr(), libc::RTLD_LAZY) };
        error!("hochan libnvidia-ptxjitcompiler.so handle {:?}", handle);

        let initResult = unsafe { cuda_driver_sys::cuInit(0) };
        error!("hochan initResult {:?}", initResult);

        let mut ctx: MaybeUninit<CUcontext> = MaybeUninit::uninit();
        let ptr_ctx = ctx.as_mut_ptr();
        let ret = unsafe { cuda_driver_sys::cuCtxCreate_v2(ptr_ctx, 0, 0) };
        error!("hochan cuCtxCreate ret {:?}", ret);

        let ret = unsafe { cuCtxPushCurrent_v2(*ptr_ctx) };
        error!("hochan cuCtxPushCurrent ret {:?}", ret);

        let cuda = format!("/usr/lib/x86_64-linux-gnu/libcuda.so");
        let cudalib = CString::new(&*cuda).unwrap();
        let cudaHandler = unsafe { libc::dlopen(cudalib.as_ptr(), libc::RTLD_LAZY) } as u64;
        assert!(cudaHandler != 0, "can't open libcuda.so");
        XPU_LIBRARY_HANDLERS
            .lock()
            .insert(XpuLibrary::CudaDriver, cudaHandler);

        let handlers = BTreeMap::new();

        let cudart = format!("/usr/lib/x86_64-linux-gnu/libcudart.so");
        let cudartlib = CString::new(&*cudart).unwrap();
        let cudaRuntimeHandler =
            unsafe { libc::dlopen(cudartlib.as_ptr(), libc::RTLD_LAZY) } as u64;

        assert!(
            cudaRuntimeHandler != 0,
            "/usr/lib/x86_64-linux-gnu/libcudart.so"
        );
        XPU_LIBRARY_HANDLERS
            .lock()
            .insert(XpuLibrary::CudaRuntime, cudaRuntimeHandler);

        let inner = NvidiaHandlersInner {
            cudaHandler: cudaHandler,
            cudaRuntimeHandler: cudaRuntimeHandler,
            handlers: handlers,
        };

        return Self(Mutex::new(inner));
    }

    // trigger the NvidiaHandlers initialization
    pub fn Trigger(&self) {}

    pub fn GetFuncHandler(&self, cmd: ProxyCommand) -> Result<u64> {
        let mut inner = self.lock();
        return inner.GetFuncHandler(cmd);
    }
}<|MERGE_RESOLUTION|>--- conflicted
+++ resolved
@@ -121,19 +121,13 @@
             let fatElfHeader = unsafe { &*(parameters.para2 as *const u8 as *const FatElfHeader) };
             let moduleKey = parameters.para3;
             error!("hochan moduleKey:{:x}", moduleKey);
-<<<<<<< HEAD
+
             match GetFatbinInfo(parameters.para2, *fatElfHeader) {
                 Ok(_) => {}
-=======
-            match GetFatbinInfo(parameters.para2, fatElfHeader){
-                Ok(_) => {},
->>>>>>> 44130577
                 Err(e) => {
                     return Err(e);
                 }
             }
-<<<<<<< HEAD
-
             let mut module: u64 = 0;
             let ret = unsafe {
                 cuda_driver_sys::cuModuleLoadData(
@@ -218,41 +212,6 @@
                 error!("hochan paramInfo in nvidia {:x?}", (*paramInfo));
             }
             return Ok(ret as i64);
-=======
-            
-            let mut module:u64 = 0;
-            let ret = unsafe{ cuda_driver_sys::cuModuleLoadData(&mut module as *mut _ as u64 as *mut CUmodule, fatElfHeader as *const _ as u64 as *const c_void)};
-            MODULES.lock().insert(moduleKey, module);            
-            error!("hochan called func ret {:?} module ptr {:x?} MODULES {:x?}", ret,  module, MODULES.lock());            
-            return Ok(ret as i64);
-        }
-        ProxyCommand::CudaRegisterFunction => {
-                let info = unsafe { &*(parameters.para1 as *const u8 as *const RegisterFunctionInfo) };
-                
-                let bytes = unsafe { std::slice::from_raw_parts(info.deviceName as *const u8, parameters.para2 as usize) };
-                let deviceName = std::str::from_utf8(bytes).unwrap();       
-                let mut module = *MODULES.lock().get(&info.fatCubinHandle).unwrap();
-                error!("hochan deviceName {}, parameters {:x?} module {:x}", deviceName, parameters, module);
-
-                let mut hfunc:u64 = 0;
-                let ret = unsafe { cuda_driver_sys::cuModuleGetFunction(
-                    &mut hfunc as *mut _ as u64 as *mut CUfunction, 
-                    *(&mut module as *mut _ as u64 as *mut CUmodule), 
-                    CString::new(deviceName).unwrap().clone().as_ptr()) };
-                FUNCTIONS.lock().insert(info.hostFun, hfunc);
-                error!("hochan cuModuleGetFunction ret {:x?}, hfunc {:x}, &hfunc {:x}, FUNCTIONS  {:x?}", ret, hfunc, &hfunc, FUNCTIONS.lock());
-
-                let kernelInfo = KERNEL_INFOS.lock().get(&deviceName.to_string()).unwrap().clone();
-                let paramInfo = unsafe { &mut* (parameters.para3 as *mut ParamInfo) };
-                
-                paramInfo.paramNum = kernelInfo.paramNum;
-                for i in 0..paramInfo.paramNum {
-                    paramInfo.paramSizes[i] = kernelInfo.paramSizes[i];
-                }
-                error!("hochan paramInfo in nvidia {:x?}", paramInfo);
-                
-                return Ok(ret as i64);
->>>>>>> 44130577
         }
         ProxyCommand::CudaLaunchKernel => {
             error!(
