--- conflicted
+++ resolved
@@ -150,14 +150,8 @@
         error!("hochan kernel_str: {}", kernel_str);
 
         if KERNEL_INFOS.lock().contains_key(&kernel_str) {
-<<<<<<< HEAD
-             error!("found already exsited kernel: {} (symbol table id: {:x})", kernel_str, entry.kernel_id);
-        }else{
-             error!("found new kernel: {} (symbol table id: {:x})", kernel_str, entry.kernel_id);
-=======
             secpos += infoSize;
             continue;
->>>>>>> 44130577
         }
 
         let mut ki = KernelInfo::default();
