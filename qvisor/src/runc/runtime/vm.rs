--- conflicted
+++ resolved
@@ -308,14 +308,10 @@
         let cpu = self.vcpus[0].clone();
 
         let mut threads = Vec::new();
-<<<<<<< HEAD
-        info!("shareSpace ready...11");
-=======
         let tgid = unsafe {
             libc::gettid()
         };
 
->>>>>>> 29ac7d97
         threads.push(thread::Builder::new().name("0".to_string()).spawn(move || {
             THREAD_ID.with ( |f| {
                 *f.borrow_mut() = 0;
