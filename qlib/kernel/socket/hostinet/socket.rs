--- conflicted
+++ resolved
@@ -1731,11 +1731,7 @@
     ) -> Result<i64> {
         if self.SocketBufEnabled() {
             if self.SocketBuf().WClosed() {
-<<<<<<< HEAD
-                return Err(Error::SysError(SysErr::ESPIPE));
-=======
                 return Err(Error::SysError(SysErr::EPIPE))
->>>>>>> 1833855f
             }
 
             if msgHdr.msgName != 0 || msgHdr.msgControl != 0 {
