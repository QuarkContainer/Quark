use alloc::collections::BTreeMap;
use alloc::sync::Arc;
use core::ops::Deref;
use core::sync::atomic::AtomicU32;
use core::sync::atomic::Ordering;
use spin::Mutex;

use super::common::*;
use super::fileinfo::*;
use super::kernel::tcpip::tcpip::*;
use super::kernel::GlobalIOMgr;
use super::kernel::GlobalRDMASvcCli;
use super::linux_def::*;
use super::rdma_share::*;
use super::rdmasocket::*;
use super::socket_buf::*;
use super::unix_socket::UnixSocket;
use crate::qlib::kernel::kernel::waiter::Queue;

pub struct RDMASvcCliIntern {
    // agent id
    pub agentId: u32,

    // the unix socket fd between rdma client and RDMASrv
    pub cliSock: UnixSocket,

    // the memfd share memory with rdma client
    pub cliMemFd: i32,

    // the memfd share memory with rdma server
    pub srvMemFd: i32,

    // the eventfd which send notification to client
    pub cliEventFd: i32,

    // the eventfd which send notification to client
    pub srvEventFd: i32,

    // the memory region shared with client
    pub cliMemRegion: MemRegion,

    pub cliShareRegion: Mutex<&'static mut ClientShareRegion>,

    // srv memory region shared with all RDMAClient
    pub srvMemRegion: MemRegion,

    // the bitmap to expedite ready container search
    pub srvShareRegion: Mutex<&'static mut ShareRegion>,

    //TODO: rename, it's the channelId to RDMAId's mapping
    pub channelToSocketMappings: Mutex<BTreeMap<u32, u32>>,

    pub rdmaIdToSocketMappings: Mutex<BTreeMap<u32, i32>>,

    pub nextRDMAId: AtomicU32,

    pub podId: [u8; 64],

<<<<<<< HEAD
    pub udpSentBufferAllocator: Mutex<UDPBufferAllocator>,
    pub portToFdInfoMappings: Mutex<BTreeMap<u16, FdInfo>>,
=======
    pub clientRole: ClientRole,
>>>>>>> 86c2388b
}

impl Deref for RDMASvcClient {
    type Target = Arc<RDMASvcCliIntern>;

    fn deref(&self) -> &Arc<RDMASvcCliIntern> {
        &self.intern
    }
}

pub struct RDMASvcClient {
    pub intern: Arc<RDMASvcCliIntern>,
}

impl Default for RDMASvcClient {
    fn default() -> Self {
        Self {
            intern: Arc::new(RDMASvcCliIntern {
                agentId: 0,
                cliSock: UnixSocket { fd: -1 },
                cliMemFd: 0,
                srvMemFd: 0,
                srvEventFd: 0,
                cliEventFd: 0,
                cliMemRegion: MemRegion { addr: 0, len: 0 },
                cliShareRegion: unsafe { Mutex::new(&mut (*(0 as *mut ClientShareRegion))) },
                srvMemRegion: MemRegion { addr: 0, len: 0 },
                srvShareRegion: unsafe { Mutex::new(&mut (*(0 as *mut ShareRegion))) },
                channelToSocketMappings: Mutex::new(BTreeMap::new()),
                rdmaIdToSocketMappings: Mutex::new(BTreeMap::new()),
                nextRDMAId: AtomicU32::new(0), //AtomicU64::new((i32::MAX + 1) as u64), //2147483647 + 1 = 2147483648
                podId: [0; 64],
<<<<<<< HEAD
                udpSentBufferAllocator: Mutex::new(UDPBufferAllocator::default()),
                portToFdInfoMappings: Mutex::new(BTreeMap::new()),
=======
                clientRole: ClientRole::NORMAL,
>>>>>>> 86c2388b
            }),
        }
    }
}

impl RDMASvcClient {
    pub fn listen(&self, sockfd: u32, endpoint: &Endpoint, waitingLen: i32) -> Result<()> {
        let res = self.SentMsgToSvc(RDMAReqMsg::RDMAListen(RDMAListenReq {
            sockfd: sockfd,
            ipAddr: endpoint.ipAddr,
            port: endpoint.port,
            waitingLen,
        }));
        res
    }

    pub fn listenUsingPodId(&self, sockfd: u32, port: u16, waitingLen: i32) -> Result<()> {
        let res = self.SentMsgToSvc(RDMAReqMsg::RDMAListenUsingPodId(RDMAListenReqUsingPodId {
            sockfd: sockfd,
            podId: self.podId,
            port,
            waitingLen,
        }));
        res
    }

    pub fn connect(
        &self,
        sockfd: u32,
        dstIpAddr: u32,
        dstPort: u16,
        srcIpAddr: u32,
        srcPort: u16,
    ) -> Result<()> {
        let res = self.SentMsgToSvc(RDMAReqMsg::RDMAConnect(RDMAConnectReq {
            sockfd,
            dstIpAddr,
            dstPort,
            srcIpAddr, //101099712, //u32::from(Ipv4Addr::from_str("192.168.6.6").unwrap()).to_be(),
            srcPort,   //16866u16.to_be(),
        }));
        res
    }

    pub fn connectUsingPodId(
        &self,
        sockfd: u32,
        dstIpAddr: u32,
        dstPort: u16,
        srcPort: u16,
    ) -> Result<()> {
        let res = self.SentMsgToSvc(RDMAReqMsg::RDMAConnectUsingPodId(
            RDMAConnectReqUsingPodId {
                sockfd,
                dstIpAddr,
                dstPort,
                podId: self.podId, //101099712, //u32::from(Ipv4Addr::from_str("192.168.6.6").unwrap()).to_be(),
                srcPort,           //16866u16.to_be(),
            },
        ));
        res
    }

    pub fn read(&self, channelId: u32) -> Result<()> {
        // println!("rdmaSvcCli::read 1");
        if self.cliShareRegion.lock().sq.Push(RDMAReq {
            user_data: 0,
            msg: RDMAReqMsg::RDMARead(RDMAReadReq {
                channelId: channelId,
            }),
        }) {
            // println!("rdmaSvcCli::read 2");
            self.updateBitmapAndWakeUpServerIfNecessary();
            Ok(())
        } else {
            error!("rdmaSvcCli::read 3");
            return Err(Error::NoEnoughSpace);
        }
    }

    pub fn write(&self, channelId: u32) -> Result<()> {
        // println!("rdmaSvcCli::write 1");
        if self.cliShareRegion.lock().sq.Push(RDMAReq {
            user_data: 0,
            msg: RDMAReqMsg::RDMAWrite(RDMAWriteReq {
                channelId: channelId,
            }),
        }) {
            // error!("rdmaSvcCli::write 2");
            self.updateBitmapAndWakeUpServerIfNecessary();
            Ok(())
        } else {
            error!("rdmaSvcCli::write 3");
            return Err(Error::NoEnoughSpace);
        }
    }

    pub fn shutdown(&self, channelId: u32, howto: u8) -> Result<()> {
        // println!(
        //     "rdmaSvcCli::shutdown 1, channelId: {}, howto: {}",
        //     channelId, howto
        // );
        if self.cliShareRegion.lock().sq.Push(RDMAReq {
            user_data: 0,
            msg: RDMAReqMsg::RDMAShutdown(RDMAShutdownReq {
                channelId: channelId,
                howto,
            }),
        }) {
            // println!("rdmaSvcCli::shutdown 2");
            self.updateBitmapAndWakeUpServerIfNecessary();
            Ok(())
        } else {
            // println!("rdmaSvcCli::shutdown 3");
            return Err(Error::NoEnoughSpace);
        }
    }

    pub fn pendingshutdown(&self, channelId: u32) -> Result<()> {
        let res = self.SentMsgToSvc(RDMAReqMsg::RDMAPendingShutdown(RDMAPendingShutdownReq {
            channelId,
        }));
        res
    }

    pub fn close(&self, channelId: u32) -> Result<()> {
        let res = self.SentMsgToSvc(RDMAReqMsg::RDMAClose(RDMACloseReq { channelId }));
        res
    }

    pub fn sendUDPPacket(&self, udpBuffIndex: u32) -> Result<()> {
        let res = self.SentMsgToSvc(RDMAReqMsg::RDMASendUDPPacket(RDMASendUDPPacket {
            podId: self.podId,
            udpBuffIdx: udpBuffIndex,
        }));
        res
    }

    pub fn updateBitmapAndWakeUpServerIfNecessary(&self) {
        // println!("updateBitmapAndWakeUpServerIfNecessary 1 ");
        let mut srvShareRegion = self.srvShareRegion.lock();
        // println!("updateBitmapAndWakeUpServerIfNecessary 2 ");
        srvShareRegion.updateBitmap(self.agentId);
        if srvShareRegion.srvBitmap.load(Ordering::Acquire) == 1 {
            self.wakeupSvc();
        } else {
            // println!("server is not sleeping");
            // self.updateBitmapAndWakeUpServerIfNecessary();
        }
    }

    pub fn SentMsgToSvc(&self, msg: RDMAReqMsg) -> Result<()> {
        if self
            .cliShareRegion
            .lock()
            .sq
            .Push(RDMAReq { user_data: 0, msg })
        {
            self.updateBitmapAndWakeUpServerIfNecessary();
            Ok(())
        } else {
            error!("SentMsgToSvc, no space");
            return Err(Error::NoEnoughSpace);
        }
    }

    pub fn DrainCompletionQueue(&self) -> usize {
        self.cliShareRegion
            .lock()
            .clientBitmap
            .store(0, Ordering::Release);
        let mut count = 0;
        count += self.ProcessRDMASvcMessage();
        self.cliShareRegion
            .lock()
            .clientBitmap
            .store(1, Ordering::Release);
        count += self.ProcessRDMASvcMessage();
        count
    }

    pub fn ProcessRDMASvcMessage(&self) -> usize {
        let mut count = 0;
        loop {
            let request = self.cliShareRegion.lock().cq.Pop();
            count += 1;
            match request {
                Some(cq) => {
                    match cq.msg {
                        RDMARespMsg::RDMAConnect(response) => {
                            let sockfd = match self
                                .rdmaIdToSocketMappings
                                .lock()
                                .get(&response.sockfd)
                            {
                                Some(sockFdVal) => *sockFdVal,
                                None => {
                                    panic!("RDMARespMsg::RDMAConnect, Can't find sockfd based on rdmaId: {}", response.sockfd);
                                }
                            };

                            let sockInfo = GlobalIOMgr()
                                .GetByHost(sockfd)
                                .unwrap()
                                .lock()
                                .sockInfo
                                .lock()
                                .clone();
                            match sockInfo {
                                SockInfo::Socket(_) => {
                                    let ioBufIndex = response.ioBufIndex as usize;
                                    let shareRegion = self.cliShareRegion.lock();
                                    let sockBuf = SocketBuff(Arc::new(
                                        SocketBuffIntern::InitWithShareMemory(
                                            MemoryDef::DEFAULT_BUF_PAGE_COUNT,
                                            &shareRegion.ioMetas[ioBufIndex].readBufAtoms
                                                as *const _
                                                as u64,
                                            &shareRegion.ioMetas[ioBufIndex].writeBufAtoms
                                                as *const _
                                                as u64,
                                            &shareRegion.ioMetas[ioBufIndex].consumeReadData
                                                as *const _
                                                as u64,
                                            &shareRegion.iobufs[ioBufIndex].read as *const _ as u64,
                                            &shareRegion.iobufs[ioBufIndex].write as *const _
                                                as u64,
                                            false,
                                        ),
                                    ));

                                    let dataSock = RDMADataSock::New(
                                        response.sockfd,
                                        sockBuf.clone(),
                                        response.channelId,
                                        response.srcIpAddr,
                                        response.srcPort,
                                        response.dstIpAddr,
                                        response.dstPort,
                                    );
                                    self.channelToSocketMappings
                                        .lock()
                                        .insert(response.channelId, response.sockfd);

                                    *GlobalIOMgr()
                                        .GetByHost(sockfd)
                                        .unwrap()
                                        .lock()
                                        .sockInfo
                                        .lock() = SockInfo::RDMADataSocket(dataSock);
                                    GlobalIOMgr()
                                        .GetByHost(sockfd)
                                        .unwrap()
                                        .lock()
                                        .waitInfo
                                        .Notify(EVENT_OUT);
                                }
                                _ => {
                                    panic!("RDMARespMsg::RDMAConnect, SockInfo is not correct type: {:?}", sockInfo);
                                }
                            }
                        }
                        RDMARespMsg::RDMAAccept(response) => {
                            let sockfd = match self
                                .rdmaIdToSocketMappings
                                .lock()
                                .get(&response.sockfd)
                            {
                                Some(sockFdVal) => *sockFdVal,
                                None => {
                                    debug!("RDMARespMsg::RDMAAccept, Can't find sockfd based on rdmaId: {}", response.sockfd);
                                    break;
                                }
                            };

                            let sockInfo = GlobalIOMgr()
                                .GetByHost(sockfd)
                                .unwrap()
                                .lock()
                                .sockInfo
                                .lock()
                                .clone();
                            match sockInfo {
                                SockInfo::RDMAServerSocket(rdmaServerSock) => {
                                    // let fd = unsafe { libc::socket(AFType::AF_INET, SOCK_STREAM, 0) };
                                    let fd = self.CreateSocket() as i32;
                                    let rdmaId = GlobalRDMASvcCli()
                                        .nextRDMAId
                                        .fetch_add(1, Ordering::Release);
                                    self.rdmaIdToSocketMappings.lock().insert(rdmaId, fd);
                                    let ioBufIndex = response.ioBufIndex as usize;
                                    let shareRegion = self.cliShareRegion.lock();
                                    let sockBuf = SocketBuff(Arc::new(
                                        SocketBuffIntern::InitWithShareMemory(
                                            MemoryDef::DEFAULT_BUF_PAGE_COUNT,
                                            &shareRegion.ioMetas[ioBufIndex].readBufAtoms
                                                as *const _
                                                as u64,
                                            &shareRegion.ioMetas[ioBufIndex].writeBufAtoms
                                                as *const _
                                                as u64,
                                            &shareRegion.ioMetas[ioBufIndex].consumeReadData
                                                as *const _
                                                as u64,
                                            &shareRegion.iobufs[ioBufIndex].read as *const _ as u64,
                                            &shareRegion.iobufs[ioBufIndex].write as *const _
                                                as u64,
                                            false,
                                        ),
                                    ));

                                    let dataSock = RDMADataSock::New(
                                        rdmaId,
                                        sockBuf.clone(),
                                        response.channelId,
                                        response.srcIpAddr,
                                        response.srcPort,
                                        response.dstIpAddr,
                                        response.dstPort,
                                    );

                                    *GlobalIOMgr()
                                        .GetByHost(fd as i32)
                                        .unwrap()
                                        .lock()
                                        .sockInfo
                                        .lock() = SockInfo::RDMADataSocket(dataSock);

                                    let sockAddr = SockAddr::Inet(SockAddrInet {
                                        Family: AFType::AF_INET as u16,
                                        Port: response.dstPort,
                                        Addr: response.dstIpAddr.to_be_bytes(),
                                        Zero: [0; 8],
                                    });
                                    let mut tcpSockAddr = TcpSockAddr::default();
                                    let len = sockAddr.Len();
                                    let _res = sockAddr.Marsh(&mut tcpSockAddr.data, len);
                                    let _tmp = rdmaServerSock
                                        .acceptQueue
                                        .EnqSocket(fd, tcpSockAddr, len as u32, sockBuf.into(), Queue::default());

                                    self.channelToSocketMappings
                                        .lock()
                                        .insert(response.channelId, rdmaId);

                                    /*if trigger {
                                        GlobalIOMgr()
                                            .GetByHost(sockfd)
                                            .unwrap()
                                            .lock()
                                            .waitInfo
                                            .Notify(EVENT_IN);
                                    }*/
                                }
                                _ => {
                                    panic!("RDMARespMsg::RDMAAccept, SockInfo is not correct type: {:?}", sockInfo);
                                }
                            }
                        }
                        RDMARespMsg::RDMANotify(response) => {
                            let rdmaId = match self
                                .channelToSocketMappings
                                .lock()
                                .get_mut(&response.channelId)
                            {
                                Some(rdmaIdVal) => *rdmaIdVal,
                                None => {
                                    //     debug!(
                                    //     "RDMARespMsg::RDMANotify, Can't find rdmaId based on channelId: {}",
                                    //     response.channelId
                                    // );
                                    break;
                                }
                            };

                            let sockFd = match self.rdmaIdToSocketMappings.lock().get(&rdmaId) {
                                Some(sockFdVal) => *sockFdVal,
                                None => {
                                    debug!("RDMARespMsg::RDMANotify, Can't find sockfd based on rdmaId: {}", rdmaId);
                                    break;
                                }
                            };

                            if response.event & EVENT_IN != 0 {
                                let waitInfo = GlobalIOMgr()
                                    .GetByHost(sockFd)
                                    .unwrap()
                                    .lock()
                                    .waitInfo
                                    .clone();

                                waitInfo.Notify(EVENT_IN);
                            }
                            if response.event & EVENT_OUT != 0 {
                                let waitInfo = GlobalIOMgr()
                                    .GetByHost(sockFd)
                                    .unwrap()
                                    .lock()
                                    .waitInfo
                                    .clone();
                                waitInfo.Notify(EVENT_OUT);
                            }
                            if response.event & EVENT_PENDING_SHUTDOWN != 0 {
                                let sockInfo = GlobalIOMgr()
                                    .GetByHost(sockFd)
                                    .unwrap()
                                    .lock()
                                    .sockInfo
                                    .lock()
                                    .clone();
                                match sockInfo {
                                    SockInfo::RDMADataSocket(dataSock) => {
                                        if dataSock.socketBuf.PendingWriteShutdown() {
                                            let waitInfo = GlobalIOMgr()
                                                .GetByHost(sockFd)
                                                .unwrap()
                                                .lock()
                                                .waitInfo
                                                .clone();
                                            waitInfo.Notify(EVENT_PENDING_SHUTDOWN);
                                        }
                                    }
                                    _ => {
                                        panic!("RDMARespMsg::RDMAFinNotify, Unexpected sockInfo type: {:?}", sockInfo);
                                    }
                                }
                            }
                        }
                        RDMARespMsg::RDMAFinNotify(response) => {
                            // debug!("RDMARespMsg::RDMAFinNotify, response: {:?}", response);
                            let rdmaId = match self
                                .channelToSocketMappings
                                .lock()
                                .get_mut(&response.channelId)
                            {
                                Some(rdmaIdVal) => *rdmaIdVal,
                                None => {
                                    break;
                                }
                            };

                            let sockFd = match self.rdmaIdToSocketMappings.lock().get(&rdmaId) {
                                Some(sockFdVal) => *sockFdVal,
                                None => {
                                    debug!("RDMARespMsg::RDMAFinNotify, Can't find sockfd based on rdmaId: {}", rdmaId);
                                    break;
                                }
                            };

                            let fdInfo = GlobalIOMgr().GetByHost(sockFd);
                            if fdInfo.is_some() {
                                let sockInfo = fdInfo.unwrap().lock().sockInfo.lock().clone();
                                match sockInfo {
                                    SockInfo::RDMADataSocket(dataSock) => {
                                        dataSock.socketBuf.SetRClosed();
                                        let waitInfo = GlobalIOMgr()
                                            .GetByHost(sockFd)
                                            .unwrap()
                                            .lock()
                                            .waitInfo
                                            .clone();
                                        waitInfo.Notify(EVENT_IN);
                                    }
                                    _ => {
                                        panic!("RDMARespMsg::RDMAFinNotify, Unexpected sockInfo type: {:?}", sockInfo);
                                    }
                                }
                            }
                        },
                        RDMARespMsg::RDMAReturnUDPBuff(response) => {
                            debug!("RDMARespMsg::RDMAReturnUDPBuff, response: {:?}", response);
                            GlobalRDMASvcCli().udpSentBufferAllocator.lock().ReturnBuffer(response.udpBuffIdx);
                        }
                    }
                }
                None => {
                    count -= 1;
                    break;
                }
            }
        }
        count
    }
}<|MERGE_RESOLUTION|>--- conflicted
+++ resolved
@@ -56,12 +56,11 @@
 
     pub podId: [u8; 64],
 
-<<<<<<< HEAD
     pub udpSentBufferAllocator: Mutex<UDPBufferAllocator>,
+
     pub portToFdInfoMappings: Mutex<BTreeMap<u16, FdInfo>>,
-=======
+
     pub clientRole: ClientRole,
->>>>>>> 86c2388b
 }
 
 impl Deref for RDMASvcClient {
@@ -94,12 +93,9 @@
                 rdmaIdToSocketMappings: Mutex::new(BTreeMap::new()),
                 nextRDMAId: AtomicU32::new(0), //AtomicU64::new((i32::MAX + 1) as u64), //2147483647 + 1 = 2147483648
                 podId: [0; 64],
-<<<<<<< HEAD
                 udpSentBufferAllocator: Mutex::new(UDPBufferAllocator::default()),
                 portToFdInfoMappings: Mutex::new(BTreeMap::new()),
-=======
                 clientRole: ClientRole::NORMAL,
->>>>>>> 86c2388b
             }),
         }
     }
